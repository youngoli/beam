/*
 * Licensed to the Apache Software Foundation (ASF) under one
 * or more contributor license agreements.  See the NOTICE file
 * distributed with this work for additional information
 * regarding copyright ownership.  The ASF licenses this file
 * to you under the Apache License, Version 2.0 (the
 * "License"); you may not use this file except in compliance
 * with the License.  You may obtain a copy of the License at
 *
 *     http://www.apache.org/licenses/LICENSE-2.0
 *
 * Unless required by applicable law or agreed to in writing, software
 * distributed under the License is distributed on an "AS IS" BASIS,
 * WITHOUT WARRANTIES OR CONDITIONS OF ANY KIND, either express or implied.
 * See the License for the specific language governing permissions and
 * limitations under the License.
 */
package org.apache.beam.runners.dataflow.worker;

import java.util.List;
import java.util.Set;
import org.apache.beam.runners.core.DoFnRunner;
import org.apache.beam.runners.core.KeyedWorkItem;
import org.apache.beam.runners.core.KeyedWorkItems;
import org.apache.beam.runners.core.StateNamespaces;
import org.apache.beam.runners.core.StateTag;
import org.apache.beam.runners.core.StateTags;
import org.apache.beam.runners.core.StepContext;
import org.apache.beam.runners.core.TimerInternals.TimerData;
import org.apache.beam.runners.dataflow.worker.util.ValueInEmptyWindows;
import org.apache.beam.sdk.coders.Coder;
import org.apache.beam.sdk.state.BagState;
import org.apache.beam.sdk.state.TimeDomain;
import org.apache.beam.sdk.state.ValueState;
import org.apache.beam.sdk.transforms.DoFn;
import org.apache.beam.sdk.transforms.windowing.BoundedWindow;
import org.apache.beam.sdk.util.WindowedValue;
import org.apache.beam.vendor.guava.v26_0_jre.com.google.common.collect.Iterables;
import org.apache.beam.vendor.guava.v26_0_jre.com.google.common.collect.Lists;
import org.apache.beam.vendor.guava.v26_0_jre.com.google.common.collect.Sets;
import org.joda.time.Instant;

/**
 * A customized {@link DoFnRunner} that handles side inputs for a {@link KeyedWorkItem} input {@link
 * GroupAlsoByWindowFn}.
 *
 * <p>Input elements are postponed if the corresponding side inputs are not ready. It requires input
 * elements' windows are pre-expended.
 *
 * <p>{@link KeyedWorkItem KeyedWorkItems} are always in empty windows.
 *
 * @param <K> key type
 * @param <InputT> input value element type
 * @param <OutputT> output element type
 * @param <W> window type
 */
public class StreamingKeyedWorkItemSideInputDoFnRunner<K, InputT, OutputT, W extends BoundedWindow>
    implements DoFnRunner<KeyedWorkItem<K, InputT>, OutputT> {
  private final DoFnRunner<KeyedWorkItem<K, InputT>, OutputT> simpleDoFnRunner;
  private final StreamingSideInputFetcher<InputT, W> sideInputFetcher;
  private final StateTag<ValueState<K>> keyAddr;
  private final StepContext stepContext;
  private final Set<K> storedKeys;

  public StreamingKeyedWorkItemSideInputDoFnRunner(
      DoFnRunner<KeyedWorkItem<K, InputT>, OutputT> simpleDoFnRunner,
      Coder<K> keyCoder,
      StreamingSideInputFetcher<InputT, W> sideInputFetcher,
      StepContext stepContext) {
    this.simpleDoFnRunner = simpleDoFnRunner;
    this.sideInputFetcher = sideInputFetcher;
    this.keyAddr = StateTags.makeSystemTagInternal(StateTags.value("key", keyCoder));
    this.stepContext = stepContext;
    this.storedKeys = Sets.newHashSet();
  }

  @Override
  public void startBundle() {
    simpleDoFnRunner.startBundle();

    // Find the set of ready windows.
    Set<W> readyWindows = sideInputFetcher.getReadyWindows();

    Iterable<BagState<WindowedValue<InputT>>> elementsBags =
        sideInputFetcher.prefetchElements(readyWindows);
    Iterable<BagState<TimerData>> timersBags = sideInputFetcher.prefetchTimers(readyWindows);

    K key = keyValue().read();
    Iterable<TimerData> timers = Iterables.concat(Iterables.transform(timersBags, BagState::read));

    Iterable<WindowedValue<InputT>> elements =
        Iterables.concat(Iterables.transform(elementsBags, BagState::read));

    if (!isEmpty(timers, elements)) {
      simpleDoFnRunner.processElement(
          new ValueInEmptyWindows<>(KeyedWorkItems.workItem(key, timers, elements)));
      for (BagState<WindowedValue<InputT>> bag : elementsBags) {
        bag.clear();
      }
      for (BagState<TimerData> bag : timersBags) {
        bag.clear();
      }
    }
    sideInputFetcher.releaseBlockedWindows(readyWindows);
  }

  @Override
  public void processElement(WindowedValue<KeyedWorkItem<K, InputT>> elem) {
    final K key = elem.getValue().key();
    if (!storedKeys.contains(key)) {
      keyValue().write(key);
      storedKeys.add(key);
    }

    List<WindowedValue<InputT>> readyInputs =
        Lists.newArrayList(
            Iterables.filter(
                elem.getValue().elementsIterable(),
                input -> !sideInputFetcher.storeIfBlocked(input)));

    List<TimerData> readyTimers =
        Lists.newArrayList(
            Iterables.filter(
                elem.getValue().timersIterable(),
                timer -> !sideInputFetcher.storeIfBlocked(timer)));

    if (!readyTimers.isEmpty() || !readyInputs.isEmpty()) {
      KeyedWorkItem<K, InputT> keyedWorkItem =
          KeyedWorkItems.workItem(elem.getValue().key(), readyTimers, readyInputs);
      simpleDoFnRunner.processElement(elem.withValue(keyedWorkItem));
    }
  }

  @Override
  public void onTimer(
      String timerId,
<<<<<<< HEAD
=======
      String timerFamilyId,
>>>>>>> 4fc924a8
      BoundedWindow window,
      Instant timestamp,
      Instant outputTimestamp,
      TimeDomain timeDomain) {
    throw new UnsupportedOperationException(
        "Attempt to deliver a timer to a DoFn, but timers are not supported in Dataflow.");
  }

  @Override
  public void finishBundle() {
    simpleDoFnRunner.finishBundle();
    sideInputFetcher.persist();
  }

  ValueState<K> keyValue() {
    return stepContext.stateInternals().state(StateNamespaces.global(), keyAddr);
  }

  private boolean isEmpty(Iterable<TimerData> timers, Iterable<WindowedValue<InputT>> elements) {
    return !timers.iterator().hasNext() && !elements.iterator().hasNext();
  }

  @Override
  public DoFn<KeyedWorkItem<K, InputT>, OutputT> getFn() {
    return simpleDoFnRunner.getFn();
  }
}<|MERGE_RESOLUTION|>--- conflicted
+++ resolved
@@ -134,10 +134,7 @@
   @Override
   public void onTimer(
       String timerId,
-<<<<<<< HEAD
-=======
       String timerFamilyId,
->>>>>>> 4fc924a8
       BoundedWindow window,
       Instant timestamp,
       Instant outputTimestamp,
